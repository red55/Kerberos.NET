--- conflicted
+++ resolved
@@ -1,9 +1,6 @@
 ﻿using System;
-<<<<<<< HEAD
-=======
 using System.Buffers;
 using System.Buffers.Binary;
->>>>>>> a24a9fa2
 using System.Threading.Tasks;
 using Kerberos.NET.Credentials;
 using Kerberos.NET.Entities;
@@ -93,21 +90,7 @@
             var domain = "corp.identityintervention.com";
             var hint = DcLocatorHint.DS_AVOID_SELF;
 
-<<<<<<< HEAD
             var message = KdcProxyMessage.WrapMessage(req, domain, hint, mode: KdcProxyMessageMode.IncludeLengthPrefix);
-=======
-            var messageBytes = new Memory<byte>(new byte[req.Length + 4]);
-
-            BinaryPrimitives.WriteInt32BigEndian(messageBytes.Span.Slice(0, 4), req.Length);
-            req.CopyTo(messageBytes.Slice(4, req.Length));
-
-            var message = new KdcProxyMessage
-            {
-                TargetDomain = domain,
-                KerbMessage = messageBytes,
-                DcLocatorHint = hint
-            };
->>>>>>> a24a9fa2
 
             var kdc = new KdcServer(new ListenerOptions { RealmLocator = realm => new FakeRealmService(realm) });
 
