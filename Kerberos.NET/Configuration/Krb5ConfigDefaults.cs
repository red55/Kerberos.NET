--- conflicted
+++ resolved
@@ -285,11 +285,7 @@
         /// </summary>
         [DefaultValue("P-256 P-384 P-521")]
         [DisplayName("spake_preauth_groups")]
-<<<<<<< HEAD
-        public ICollection<string> SpakePreAuthGroups { get; private set; }
-=======
         public ICollection<SpakePreAuthGroupType> SpakePreAuthGroups { get; private set;  }
->>>>>>> 8c054c24
 
         /// <summary>
         /// Sets the default lifetime for initial ticket requests. The default value is 1 day.
