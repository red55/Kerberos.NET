﻿using System;
<<<<<<< HEAD
using System.Net.Sockets;
using System.Threading;
using System.Threading.Tasks;
using Kerberos.NET.Client;
=======
using System.Buffers.Binary;
using System.Net.Sockets;
using System.Threading;
using System.Threading.Tasks;
>>>>>>> a24a9fa2
using Kerberos.NET.Dns;
using Microsoft.Extensions.Logging;

namespace Kerberos.NET.Transport
{
    public class TcpKerberosTransport : KerberosTransportBase
    {
        private const string TcpServiceTemplate = "_kerberos._tcp.{0}";

        private static readonly ISocketPool pool = CreateSocketPool();

        private readonly ILogger<TcpKerberosTransport> logger;

        public TcpKerberosTransport(ILoggerFactory logger, string kdc = null)
            : base(kdc)
        {
            this.logger = logger.CreateLoggerSafe<TcpKerberosTransport>();

            Enabled = true;
        }

        public static int MaxPoolSize
        {
            get => pool.MaxPoolSize;
            set => pool.MaxPoolSize = value;
        }

        public static TimeSpan ScavengeWindow
        {
            get => pool.ScavengeWindow;
            set => pool.ScavengeWindow = value;
        }

        public static ISocketPool CreateSocketPool() => new SocketPool();

        public override async Task<T> SendMessage<T>(
            string domain,
            ReadOnlyMemory<byte> encoded,
            CancellationToken cancellation = default
        )
        {
            try
            {
                using (var client = await GetClient(domain))
                {
                    var stream = client.GetStream();

                    await WriteMessage(encoded, stream, cancellation);

                    return await ReadResponse<T>(stream, cancellation);
                }
            }
            catch (SocketException sx)
            {
                logger.LogDebug(sx, "TCP Socket exception during Connect {SocketCode}", sx.SocketErrorCode);

                throw new KerberosTransportException("TCP Connect failed", sx);
            }
        }

        private async Task<ITcpSocket> GetClient(string domain)
        {
            var attempts = MaximumAttempts;
            SocketException lastThrown = null;

            do
            {
                var target = LocateKdc(domain);

                logger.LogTrace("TCP connecting to {Target} on port {Port}", target.Target, target.Port);

                ITcpSocket client = null;

                bool connected = false;

                try
                {
                    client = await pool.Request(target, ConnectTimeout);

                    if (client != null)
                    {
                        connected = true;
                    }
                }
                catch (SocketException ex)
                {
                    lastThrown = ex;
                }

                if (!connected)
                {
                    lastThrown = lastThrown ?? new SocketException((int)SocketError.TimedOut);

                    target.Ignore = true;
                    continue;
                }

                logger.LogDebug("TCP connected to {Target} on port {Port}", target.Target, target.Port);

                client.SendTimeout = SendTimeout;
                client.ReceiveTimeout = ReceiveTimeout;

                return client;
            }
            while (--attempts > 0);

            throw lastThrown;
        }

        private async Task<T> ReadResponse<T>(NetworkStream stream, CancellationToken cancellation)
            where T : Asn1.IAsn1ApplicationEncoder<T>, new()
        {
            var messageSizeBytes = await Tcp.ReadFromStream(4, stream, cancellation);

            var messageSize = (int)messageSizeBytes.AsLong();

            var response = await Tcp.ReadFromStream(messageSize, stream, cancellation);

            return Decode<T>(response);
        }

        private static async Task WriteMessage(ReadOnlyMemory<byte> encoded, NetworkStream stream, CancellationToken cancellation)
        {
<<<<<<< HEAD
            encoded = Tcp.FormatKerberosMessageStream(encoded);
=======
            var messageSizeBytes = new byte[sizeof(int)];

            BinaryPrimitives.WriteInt32BigEndian(messageSizeBytes, encoded.Length);

            await stream.WriteAsync(messageSizeBytes, 0, messageSizeBytes.Length, cancellation);
>>>>>>> a24a9fa2

            await stream.WriteAsync(encoded.ToArray(), 0, encoded.Length, cancellation);
        }

        protected DnsRecord LocateKdc(string domain)
        {
            var lookup = string.Format(TcpServiceTemplate, domain);

            return QueryDomain(lookup);
        }
    }
}<|MERGE_RESOLUTION|>--- conflicted
+++ resolved
@@ -1,15 +1,8 @@
 ﻿using System;
-<<<<<<< HEAD
-using System.Net.Sockets;
-using System.Threading;
-using System.Threading.Tasks;
-using Kerberos.NET.Client;
-=======
 using System.Buffers.Binary;
 using System.Net.Sockets;
 using System.Threading;
 using System.Threading.Tasks;
->>>>>>> a24a9fa2
 using Kerberos.NET.Dns;
 using Microsoft.Extensions.Logging;
 
@@ -133,15 +126,7 @@
 
         private static async Task WriteMessage(ReadOnlyMemory<byte> encoded, NetworkStream stream, CancellationToken cancellation)
         {
-<<<<<<< HEAD
             encoded = Tcp.FormatKerberosMessageStream(encoded);
-=======
-            var messageSizeBytes = new byte[sizeof(int)];
-
-            BinaryPrimitives.WriteInt32BigEndian(messageSizeBytes, encoded.Length);
-
-            await stream.WriteAsync(messageSizeBytes, 0, messageSizeBytes.Length, cancellation);
->>>>>>> a24a9fa2
 
             await stream.WriteAsync(encoded.ToArray(), 0, encoded.Length, cancellation);
         }
