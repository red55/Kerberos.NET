--- conflicted
+++ resolved
@@ -1,10 +1,5 @@
-<<<<<<< HEAD
-﻿using Kerberos.NET.Transport;
-using System;
-=======
 ﻿using System;
 using System.Buffers.Binary;
->>>>>>> a24a9fa2
 using System.Security.Cryptography.Asn1;
 
 namespace Kerberos.NET.Entities
@@ -14,19 +9,11 @@
     /// </summary>
     public enum KdcProxyMessageMode
     {
-<<<<<<< HEAD
         /// <summary>
         /// Indicates the message does not include the length prefix.
         /// This is often used by clients that encode messages using the UDP form.
         /// </summary>
         NoPrefix = 0,
-=======
-        public static KdcProxyMessage WrapMessage(ReadOnlyMemory<byte> message, string domain = null, DcLocatorHint? hint = null)
-        {
-            var kerbMessage = new Memory<byte>(new byte[message.Length + 4]);
-
-            BinaryPrimitives.WriteInt32BigEndian(kerbMessage.Span.Slice(0, 4), message.Length);
->>>>>>> a24a9fa2
 
         /// <summary>
         /// Indicates the message does include the length prefix.
